# -*- coding: utf-8 -*-
"""
Created on Fri Jul 24 16:30:24 2015

@author: Stefan
"""

from pysiral.config import (PYSIRAL_VERSION, PYSIRAL_VERSION_FILENAME,
                            SENSOR_NAME_DICT, MISSION_NAME_DICT)
from pysiral.errorhandler import ErrorStatus
from pysiral.output import PysiralOutputFilenaming
from pysiral.path import filename_from_path
from pysiral.iotools import ReadNC
from pysiral.logging import DefaultLoggingClass
from pysiral.l1bdata import L1bMetaData, L1bTimeOrbit

import numpy as np
from datetime import datetime
from geopy.distance import great_circle
from collections import OrderedDict
import re


class Level2Data(object):

    _L2_DATA_ITEMS = ["mss", "ssa", "elev",  "afrb", "frb", "range", "sic",
                      "sitype", "snow_depth",  "snow_dens",  "ice_dens",
                      "sit"]

    _HEMISPHERE_CODES = {"north": "nh", "south": "sh"}

    _PARAMETER_CATALOG = {
        "timestamp": "timestamp",
        "longitude": "longitude",
        "latitude": "latitude",
        "surface_type": "surface_type_flag",
        "elevation": "elev",
        "mean_sea_surface": "mss",
        "sea_surface_anomaly": "ssa",
        "radar_freeboard": "afrb",
        "freeboard": "frb",
        "sea_ice_type": "sitype",
        "snow_depth": "snow_depth",
        "snow_density": "snow_dens",
        "ice_density": "ice_dens",
        "sea_ice_thickness": "sit",
        "sea_ice_concentration": "sic"}

    _PROPERTY_CATALOG = {
        "sea_surface_height": "ssh"}

    def __init__(self, metadata, time_orbit, period=None):

        # Copy necessary fields form l1b
        self.error = ErrorStatus()
        self._n_records = metadata.n_records
        self.info = metadata
        self.track = time_orbit
        self.period = period

        # Metadata
        self._auxdata_source_dict = {}
        self._source_primary_filename = "unkown"
        self._l2_algorithm_id = "unkown"

        # Other Class properties
        self._is_evenly_spaced = time_orbit.is_evenly_spaced

        # Create Level2 Data Groups
        self._create_l2_data_items()

    def set_surface_type(self, surface_type):
        self.surface_type = surface_type

    def set_parameter(self, target, value, uncertainty=None, bias=None):
        """ Convienience method to safely add a parameter with optional
        uncertainty and/or bias to the level-2 data structure """

        # Sanity checks
        is_valid = self._check_if_valid_parameter(target)

        # Check if the full name has been passed
        if not is_valid and target in self._PARAMETER_CATALOG.keys():
            target = self._PARAMETER_CATALOG[target]
            is_valid = True

        # Next check: Needs to be of correct shape
        is_correct_size = self._check_valid_size(value)
        if not is_valid or not is_correct_size:
            msg = "Invalid parameter name: %s (See self._L2_DATA_ITEMS)"
            msg = msg % str(target)
            self.error.add_error("l2-invalid-parameter_name", msg)
            self.error.raise_on_error()

        # Set values, uncertainty bias
        parameter = getattr(self, target)
        parameter.set_value(value)
        if uncertainty is not None:
            uncertainty_value = self._get_as_array(uncertainty)
            parameter.set_uncertainty(uncertainty_value)
        if bias is not None:
            bias_value = self._get_as_array(bias)
            parameter.set_bias(bias, bias_value)
        setattr(self, target, parameter)

    def update_retracked_range(self, retracker):
        # Update only for indices (surface type) supplied by retracker class
        # XXX: should get an overhaul
        ii = retracker.indices
        self.range[ii] = retracker.range[ii]
        self.range.uncertainty[ii] = retracker.uncertainty[ii]
        self.elev[ii] = self.altitude[ii] - retracker.range[ii]
        self.elev.uncertainty[ii] = retracker.uncertainty[ii]

    def set_metadata(self, auxdata_source_dict=None,
                     source_primary_filename=None,
                     l2_algorithm_id=None):
        if auxdata_source_dict is not None:
            self._auxdata_source_dict = auxdata_source_dict
        if source_primary_filename is not None:
            self._source_primary_filename = source_primary_filename
        if l2_algorithm_id is not None:
            self._l2_algorithm_id = l2_algorithm_id

    def get_parameter_by_name(self, parameter_name):
        """ Method to retrieve a level-2 parameter """

        # Combine parameter and property catalogs
        catalog = self._PARAMETER_CATALOG
        catalog.update(self._PROPERTY_CATALOG)

        if "_uncertainty" in parameter_name:
            parameter_name = parameter_name.replace("_uncertainty", "")
            source = catalog[parameter_name]
            parameter = getattr(self, source)
            return parameter.uncertainty
        elif "_bias" in parameter_name:
            parameter_name = parameter_name.replace("_bias", "")
            source = catalog[parameter_name]
            parameter = getattr(self, source)
            return parameter.bias
        else:
            source = catalog[parameter_name]
            parameter = getattr(self, source)
            return parameter

    def get_attribute(self, attribute_name, *args):
        """ Return a string for a given attribute name. This method is
        required for the output data handler """

        try:
            attr_getter = getattr(self, "_get_attr_"+attribute_name)
            attribute = attr_getter(*args)
            return attribute
        except AttributeError:
            return "unkown"

    def _create_l2_data_items(self):
        for item in self._L2_DATA_ITEMS:
            setattr(self, item, L2ElevationArray(shape=(self.n_records)))

    def _check_if_valid_parameter(self, parameter_name):
        """ Performs a test if parameter name is a valid level-2 parameter
        name. Adds error if result negative and returns flag (valid: True,
        invalid: False) """
        if parameter_name not in self._L2_DATA_ITEMS:
            return False
        else:
            return True

    def _check_valid_size(self, array, name=""):
        """ Test if array has the correct size shape=(n_records). Adds error
        if not and returns flag (valid: True, invalid: False) """
        condition = array.ndim == 1 and len(array) == self._n_records
        if condition:
            return True
        else:
            self.error.add_error("Invalid array added to level-2 class")
            return False

    def _get_as_array(self, value, dtype=np.float32):
        """ Create an output array from values that is of length n_records.
        Value can be scalar or array of length n_records. If value is any other
        length or dimension, an error will be added and a nan array of length
        n_records will be returned

        Arguments:
            value (integer, float or )

        Note: This method is mostly used to allow scalar uncertainty and
              bias values. It also makes sure that uncertainty and bias
              are of the same shape than the value, which is not guaranteed
              in L2ElevationArray. If a wrong uncertainty, bias shape is
              passed, the result will be nan uncertainties/biases throughout
              the processing chain and the start of NaN occurences can be used
              to trace the origin of the error.
        """

        # Check if value is either float or integer
        is_numeric = np.asarray(value).dtype.kind in "if"
        if not is_numeric:
            return np.full(self.arrshape, np.nan)

        # Check if value is scalar or array
        if np.isscalar(value):
            return np.full(self.arrshape, value).astype(dtype)

        # if array, check if correct size
        else:
            is_np_array = isinstance(value, (np.ndarray, np.array))
            is_correct_size = self._check_valid_size(value)
            if is_np_array and is_correct_size:
                return value
            else:
                return np.full(self.arrshape, np.nan)

    def _get_attr_pysiral_version(self, target):
        versions = {"filename": PYSIRAL_VERSION_FILENAME,
                    "default": PYSIRAL_VERSION}
        return versions[target]

    def _get_attr_mission_id(self, *args):
        # XXX: Deprecated
        return self.info.mission

    def _get_attr_source_mission_id(self, *args):
        mission_id = self.info.mission
        if args[0] == "uppercase":
            mission_id = mission_id.upper()
        return mission_id

    def _get_attr_source_mission_name(self, *args):
        mission_name = MISSION_NAME_DICT[self.info.mission]
        if args[0] == "uppercase":
            mission_name = mission_name.upper()
        return mission_name

    def _get_attr_source_mission_sensor(self, *args):
        mission_sensor = SENSOR_NAME_DICT[self.info.mission]
        if args[0] == "uppercase":
            mission_sensor = mission_sensor.upper()
        return mission_sensor

    def _get_attr_source_hemisphere(self, *args):
        return self.hemisphere

    def _get_attr_hemisphere(self, *args):
        # XXX: Deprecated
        return self.hemisphere

    def _get_attr_hemisphere_code(self, *args):
        # XXX: Deprecated
        return self.hemisphere_code

    def _get_attr_startdt(self, dtfmt):
        # XXX: Deprecated
        return self.info.start_time.strftime(dtfmt)

    def _get_attr_stopdt(self, dtfmt):
        # XXX: Deprecated
        return self.info.stop_time.strftime(dtfmt)

    def _get_attr_geospatial_lat_min(self, *args):
        return self._gett_attr_geospatial_str(np.nanmin(self.latitude))

    def _get_attr_geospatial_lat_max(self, *args):
        return self._gett_attr_geospatial_str(np.nanmax(self.latitude))

    def _get_attr_geospatial_lon_min(self, *args):
        return self._gett_attr_geospatial_str(np.nanmin(self.longitude))

    def _get_attr_geospatial_lon_max(self, *args):
        return self._gett_attr_geospatial_str(np.nanmax(self.longitude))

    def _gett_attr_geospatial_str(self, value):
        return "%.4f" % value

    def _get_attr_source_auxdata_sic(self, *args):
        value = self._auxdata_source_dict.get("sic", "unkown")
        if value == "unkown":
            value = self.info.source_auxdata_sic
        return value

    def _get_attr_source_auxdata_sitype(self, *args):
        value = self._auxdata_source_dict.get("sitype", "unkown")
        if value == "unkown":
            value = self.info.source_auxdata_sitype
        return value

    def _get_attr_source_auxdata_mss(self, *args):
        value = self._auxdata_source_dict.get("mss", "unkown")
        if value == "unkown":
            value = self.info.source_auxdata_mss
        return value

    def _get_attr_source_auxdata_snow(self, *args):
        value = self._auxdata_source_dict.get("snow", "unkown")
        if value == "unkown":
            value = self.info.source_auxdata_snow
        return value

    def _get_attr_source_sic(self, *args):
        # XXX: Deprecated
        return self._auxdata_source_dict.get("sic", "unkown")

    def _get_attr_source_sitype(self, *args):
        # XXX: Deprecated
        return self._auxdata_source_dict.get("sitype", "unkown")

    def _get_attr_source_mss(self, *args):
        # XXX: Deprecated
        return self._auxdata_source_dict.get("mss", "unkown")

    def _get_attr_source_snow(self, *args):
        # XXX: Deprecated
        return self._auxdata_source_dict.get("snow", "unkown")

    def _get_attr_source_primary(self, *args):
        return self._source_primary_filename

    def _get_attr_l2_algorithm_id(self, *args):
        return self._l2_algorithm_id

    def _get_attr_utcnow(self, *args):
        return datetime.now().isoformat()

    def _get_attr_time_coverage_start(self, *args):
        datetime = self.period.start
        if re.match("%", args[0]):
            time_string = datetime.strftime(args[0])
        else:
            time_string = datetime.isoformat()
        return time_string

    def _get_attr_time_coverage_end(self, *args):
        datetime = self.period.stop
        if re.match("%", args[0]):
            time_string = datetime.strftime(args[0])
        else:
            time_string = datetime.isoformat()
        return time_string

    def _get_attr_time_coverage_duration(self, *args):
        return self.period.duration_isoformat

    def _get_attr_time_resolution(self, *args):
        tdelta = self.timestamp[-1]-self.timestamp[0]
        seconds = tdelta.total_seconds() + 1e-6 * tdelta.microseconds
        resolution = seconds/self.n_records
        return "%.2f seconds" % resolution

    @property
    def arrshape(self):
        return (self.n_records)

    @property
    def n_records(self):
        return self._n_records

    @property
    def hemisphere(self):
        return self.info.subset_region_name

    @property
    def hemisphere_code(self):
        return self._HEMISPHERE_CODES[self.hemisphere]

    @property
    def footprint_spacing(self):
        spacing = great_circle(
<<<<<<< HEAD
            (self.track.latitude[1], self.track.longitude[1]),
            (self.track.latitude[0], self.track.longitude[0])).meters
        if np.isclose(spacing, 0.0):
            spacing = great_circle(
                (self.track.latitude[-1], self.track.longitude[-1]),
                (self.track.latitude[-2], self.track.longitude[-2])).meters
=======
            (self.latitude[1], self.longitude[1]),
            (self.latitude[0], self.longitude[0])).meters
>>>>>>> 90e81f57
        return spacing

    @property
    def dimdict(self):
        """ Returns dictionary with dimensions"""
        dimdict = OrderedDict([("n_records", self.n_records)])
        return dimdict

    @property
    def timestamp(self):
        return self.track.timestamp

    @property
    def longitude(self):
        return self.track.longitude

    @property
    def latitude(self):
        return self.track.latitude

    @property
    def altitude(self):
        return self.track.latitude

    @property
    def surface_type_flag(self):
        return self.surface_type.flag

    @property
    def ssh(self):
        ssh = L2ElevationArray(shape=self._n_records)
        ssh.set_value(self.mss+self.ssa)
        ssh.set_uncertainty(self.ssa.uncertainty)
        return ssh


class Level2iMetadata(L1bMetaData):
    """ Container for Level-2 intermediate meta data (Essentially
    mimicks the L1bdata equivalent since the data location
    are idential. This also allows to directly use the l1b.info
    object directly) """

    def __init__(self):
        super(Level2iMetadata, self).__init__()


class Level2iTimeOrbit(L1bTimeOrbit):
    """ Container for Level-2 intermediate time orbit group (Essentially
    mimicks the L1bdata equivalent since the data location
    are idential. This also allows to directly use the l1b.time_orbit
    oject directly) """

    def __init__(self, **kwargs):
        """ Accepts `is_evenly_spaced` keyword (default: True).
        This based on the assumption that l2i data is evenly spaced (all
        along-track data points). For l2p data which excludes nan's
        this must be explicetely set to false """

        super(Level2iTimeOrbit, self).__init__(None, **kwargs)

    def from_l2i_stack(self, l2i_stack, index_list=None):
        """ Creates a TimeOrbit group object from l2i import. This is
        necessary when the Level2Data object shall be constructed from an
        l2i netcdf product.
        The index list can be used for subsetting (e.g. only use positions
        with valid freeboard, etc) """

        # Extract parameters from l2i stack
        timestamp = l2i_stack["timestamp"]
        longitude = l2i_stack["longitude"]
        latitude = l2i_stack["latitude"]

        # Subset (if necessary)
        if index_list is not None:
            timestamp = timestamp[index_list]
            longitude = longitude[index_list]
            latitude = latitude[index_list]

        # Get dummy altitude
        dummy_altitude = np.full(longitude.shape, np.nan)

        # Set the timestamp
        self.timestamp = timestamp
        # Set the position
        self.set_position(longitude, latitude, dummy_altitude)

    def from_l2i_nc_import(self, l2i):
        """ Creates a TimeOrbit group object from l2i import. This is
        necessary when the Level2Data object shall be constructed from an
        l2i netcdf product """
        # Set the timestamp
        self.timestamp = l2i.timestamp
        # Set the position
        dummy_altitude = np.full(l2i.longitude.shape, np.nan)
        self.set_position(self, l2i.longitude, l2i.latitude, dummy_altitude)


class L2ElevationArray(np.ndarray):
    """
    Recipe from:
    http://docs.scipy.org/doc/numpy/user/basics.subclassing.html
    XXX: not yet full slicing capability! -> __getitem__ trouble
         always use cls[list] and cls.uncertainty[list]
         cls[list].uncertainty will fail
    """

    def __new__(subtype, shape, dtype=float, buffer=None, offset=0,
                strides=None, order=None, info=None):
        obj = np.ndarray.__new__(
            subtype, shape, dtype, buffer, offset, strides, order)*np.nan
        obj.uncertainty = np.zeros(shape=shape, dtype=float)
        obj.bias = np.ones(shape=shape, dtype=float)*0.1
        obj.source_class = "n/a"
        obj.source_files = "n/a"
        obj.long_name = "n/a"
        obj.unit = "n/a"
        return obj

    def __array_finalize__(self, obj):
        if obj is None:
            return
        self.uncertainty = getattr(obj, 'uncertainty', None)
        self.bias = getattr(obj, 'bias', None)
        self.source_class = getattr(obj, 'source_class', None)
        self.source_files = getattr(obj, 'source_files', None)
        self.long_name = getattr(obj, 'long_name', None)
        self.unit = getattr(obj, 'unit', None)

    def __getslice__(self, i, j):
        r = np.ndarray.__getslice__(self, i, j)
        r.uncertainty = r.uncertainty[i:j]
        r.bias = r.bias[i:j]
        return r

    def set_value(self, value):
#        uncertainty = self.uncertainty
#        bias = self.bias
        self[:] = value[:]
#        setattr(self, "uncertainty", uncertainty)
#        setattr(self, "bias", bias)

    def set_uncertainty(self, uncertainty):
        self.uncertainty = uncertainty

    def set_bias(self, bias):
        self.bias = bias

    def set_nan_indices(self, indices):
        value = self[:]
        value[indices] = np.nan
        self.set_value(value)
        self.uncertainty[indices] = np.nan
        self.bias[indices] = np.nan


class Level2PContainer(DefaultLoggingClass):

    def __init__(self, period):
        super(Level2PContainer, self).__init__(self.__class__.__name__)
        self.error = ErrorStatus()
        self._period = period
        self._l2i_stack = []

    def append_l2i(self, l2i):
        self._l2i_stack.append(l2i)

    def get_merged_l2(self):
        """ Returns a Level2Data object with data from all l2i objects """

        # Merge the parameter
        data = self._get_merged_data(valid_mask="freeboard")

        # Set up a timeorbit group
        timeorbit = Level2iTimeOrbit()
        timeorbit.from_l2i_stack(data)

        # Use the first l2i object in stack to retrieve metadata
        l2i = self._l2i_stack[0]

        # Set up a metadata container
        metadata = Level2iMetadata()
        metadata.set_attribute("n_records", len(timeorbit.timestamp))
        metadata.set_attribute("start_time", timeorbit.timestamp[0])
        metadata.set_attribute("stop_time", timeorbit.timestamp[-1])

        # XXX: Very ugly, but required due to a non-standard use of
        #      region_subset_set (originally idea to crop regions in
        #      Level-2 Processor)
        region_name = "north" if np.nanmean(data["latitude"]) > 0 else "south"
        metadata.subset_region_name = region_name

        # Retrieve the following constant attributes from the first
        # l2i object in the stack
        info = self.l2i_stack[0].info
        metadata.set_attribute("mission", info.mission_id)
        mission_sensor = SENSOR_NAME_DICT[info.mission_id]
        metadata.set_attribute("mission_sensor", mission_sensor)

        # Transfer auxdata information
        metadata.source_auxdata_sic = l2i.info.source_sic
        metadata.source_auxdata_snow = l2i.info.source_snow
        metadata.source_auxdata_sitype = l2i.info.source_sitype
        metadata.source_auxdata_mss = l2i.info.source_mss

        # Construct level-2 object
        l2 = Level2Data(metadata, timeorbit, period=self._period)

        #  Transfer the level-2 data items

        # 1. Get the list of parameters
        # (assumuning all l2i files share the same)
        parameter_list_all = l2i.parameter_list

        # 2. Exclude variables that end with `_uncertainty`
        parameter_list = [p for p in parameter_list_all
                          if not re.search("_uncertainty", p)]

        # 3. Remove parameters from the timeorbit group, surface type &
        # orbit id. This will be added to level 2 object by other means
        # or do not make sense (surface type for valid freeboard will
        # always be sea ice)
        for parameter_name in ["timestamp", "longitude", "latitude",
                               "surface_type"]:
            parameter_list.remove(parameter_name)

        # 4. Set parameters
        for parameter_name in parameter_list:

            # Get the parameter
            value = data[parameter_name]

            # Test if uncertainty exists
            uncertainty_name = parameter_name+"_uncertainty"
            if uncertainty_name in parameter_list:
                uncertainty = data[uncertainty_name]
            else:
                uncertainty = np.full(value.shape, 0.0)

            # Add to l2 object
            l2.set_parameter(parameter_name, value, uncertainty=uncertainty)

        return l2

    def _get_merged_data(self, valid_mask=None):
        """ Returns a dict with merged data groups for all parameters
        in the l2i file (assumed to be identical for all files in the stack
        """
        parameter_list = self.l2i_stack[0].parameter_list
        data = self._get_empty_data_group(parameter_list)
        for l2i in self.l2i_stack:
            if valid_mask is not None:
                valid_mask_parameter = getattr(l2i, valid_mask)
                is_valid = np.where(np.isfinite(valid_mask_parameter))[0]
            else:
                is_valid = np.arange(l2i.n_records)
            for parameter in parameter_list:
                stack_data = getattr(l2i, parameter)
                stack_data = stack_data[is_valid]
                data[parameter] = np.append(data[parameter], stack_data)
        return data

    def _get_empty_data_group(self, parameter_list):
        data = {}
        for parameter_name in parameter_list:
            data[parameter_name] = np.array([], dtype=np.float32)
        return data

    @property
    def l2i_stack(self):
        return self._l2i_stack

    @property
    def n_l2i_objects(self):
        return len(self.l2i_stack)

    @property
    def period(self):
        return self._period


class AttributeList(object):

    def __init__(self):
        pass

    def set_attribute(self, name, value):
        setattr(self, name, value)


class L2iNCFileImport(object):
    # TODO: Needs proper implementation

    def __init__(self, filename):
        from pysiral.output import NCDateNumDef
        self.filename = filename
        self._n_records = 0
        self.time_def = NCDateNumDef()
        self.info = AttributeList()
        self.attribute_list = []
        self.parameter_list = []
        self._parse()

    def _parse(self):
        from pysiral.path import file_basename
        from netCDF4 import num2date

        content = ReadNC(self.filename)

        for attribute_name in content.attributes:
            self.attribute_list.append(attribute_name)
            self.info.set_attribute(attribute_name,
                                    getattr(content, attribute_name))

        for parameter_name in content.parameters:
            self.parameter_list.append(parameter_name)
            setattr(self, parameter_name, getattr(content, parameter_name))

        self._n_records = len(self.longitude)

        # Get mission id from filename
        l2i_filename = filename_from_path(self.filename)
        filenaming = PysiralOutputFilenaming()
        filenaming.parse_filename(l2i_filename)
        self.mission = filenaming.mission_id

        self.timestamp = num2date(self.timestamp, self.time_def.units,
                                  self.time_def.calendar)

    def transfer_nan_mask(self, source, targets):
        source_parameter = getattr(self, source)
        nan_indices = np.where(np.isnan(source_parameter))
        for target in targets:
            parameter = getattr(self, target)
            parameter[nan_indices] = np.nan
            setattr(self, target, parameter)

    def project(self, griddef):
        from pyproj import Proj
        p = Proj(**griddef.projection)
        self.projx, self.projy = p(self.longitude, self.latitude)
        # Convert projection coordinates to grid indices
        extent = griddef.extent
        self.xi = np.floor((self.projx + extent.xsize/2.0)/extent.dx)
        self.yj = np.floor((self.projy + extent.ysize/2.0)/extent.dy)

    @property
    def n_records(self):
        return self._n_records<|MERGE_RESOLUTION|>--- conflicted
+++ resolved
@@ -368,17 +368,8 @@
     @property
     def footprint_spacing(self):
         spacing = great_circle(
-<<<<<<< HEAD
-            (self.track.latitude[1], self.track.longitude[1]),
-            (self.track.latitude[0], self.track.longitude[0])).meters
-        if np.isclose(spacing, 0.0):
-            spacing = great_circle(
-                (self.track.latitude[-1], self.track.longitude[-1]),
-                (self.track.latitude[-2], self.track.longitude[-2])).meters
-=======
             (self.latitude[1], self.longitude[1]),
             (self.latitude[0], self.longitude[0])).meters
->>>>>>> 90e81f57
         return spacing
 
     @property
