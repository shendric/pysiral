# -*- coding: utf-8 -*-

"""
@author: Stefan Hendricks

pysiral module for estimating sea surface height (ssh) respectively sea level anomaly (sla) from along-track
radar altimeter data. The classes are designed to work with the Level-2 Processor, therefore need to be
child classes of pysiral.l2proc.procsteps.Level2ProcessorStep.

NOTES:

    1. The convention of the pysiral Level-2 processor is to compute and sla (with ssh = sla + mss)
       to the Level-2 data object. Thus, the auxiliary data set mean sea surface (mss) is a mandatory
       auxiliary data set for the functionality of all classes in this module.

"""


import numpy as np
from loguru import logger

from sklearn import gaussian_process
from sklearn.gaussian_process.kernels import Matern, WhiteKernel

from pysiral.l2proc.procsteps import Level2ProcessorStep
from pysiral.filter import (fill_nan, idl_smooth)


class SLABaseFunctionality(object):
    """
    A container for methods that are independent of the interpolation algorithm, basically
    cllection of mostly static method that can be pinned to all other using inheritance.
    """

    def __init__(self):
        """
        Init the class (nothing is done here)
        """
        pass

    @staticmethod
    def get_ssh_tiepoints_indices(l2, filter_max_mss_offset_m=None, use_ocean_wfm=False):
        """
        Return the index list of SSH tiepoints. These are as a minimum waveforms identified as lead in the
        surface type classifcation. Ocean waveforms can be added and an optional filter applies that removes
        SSH tiepoints based on their distance to the mean sea surface (mss).
        optional addition
        :param l2: The Level-2 data container
        :param filter_max_mss_offset_m: Filter values for maximum raw observed SLA in meter
        :param use_ocean_wfm: Boolean flag whether to include ocean waveforms
        :return: A list of indices indicated valid SSH tie points for the Level-2 data object
        """

        # Use waveforms identified as leads in first iteration
        ssh_tiepoint_indices = l2.surface_type.lead.indices

        # (Optional) Add ocean waveforms if applicable
        if use_ocean_wfm:
            ssh_tiepoint_indices = np.append(ssh_tiepoint_indices, l2.surface_type.ocean.indices)
            ssh_tiepoint_indices = np.sort(ssh_tiepoint_indices)

        # Remove indices that point to a valid range value
        valid_range = np.isfinite(l2.elev[ssh_tiepoint_indices])
        ssh_tiepoint_indices = ssh_tiepoint_indices[valid_range]

        # (Optional) Remove ssh tie points from the list if their elevation
        # corrected by the median offset of all tie points from the mss
        # exceeds a certain threshold
        if filter_max_mss_offset_m is not None:
            sla_observed = l2.elev[ssh_tiepoint_indices] - l2.mss[ssh_tiepoint_indices]
            valid = np.where(np.abs(sla_observed) <= filter_max_mss_offset_m)[0]
            ssh_tiepoint_indices = ssh_tiepoint_indices[valid]

        # All done, return the index list of tie points
        return ssh_tiepoint_indices

    def get_tiepoint_distance_from_l2(self, l2, smooth_filter_width_footprint_size):
        """
        Returns the distance in meter to the next ssh tiepoint for each record
        :param l2: Level-2 data container
        :param smooth_filter_width_footprint_size:
        :return: array(float32, shape=l2.n_records)
        """

        # prepare parameter arrays
        lead_indices = l2.surface_type.lead.indices
        lead_elevation = np.full(l2.n_records, np.nan, dtype=np.float32)
        lead_elevation[lead_indices] = l2.elev[lead_indices]

        # Compute distance to next lead tie point in meter
        tiepoint_distance = self.get_tiepoint_distance(np.isfinite(lead_elevation))
        tiepoint_distance = tiepoint_distance.astype(np.float32)
        tiepoint_distance *= smooth_filter_width_footprint_size

        return tiepoint_distance

    def tiepoint_maxdist_filter(self, l2, edges_only, distance_threshold, footprint_size):
        """
        A filter that does not removes sla values which distance to
        the next ssh tiepoint exceeds a defined threshold
        :param l2: Level-2 data container
        :param edges_only:
        :param distance_threshold:
        :param footprint_size:
        :return: None
        """

        # Get options
        # filter_options = self.cfg.options.tiepoint_maxdist_filter
        # edges_only = filter_options.edges_only
        # distance_threshold = filter_options.maximum_distance_to_tiepoint

        # Compute distance to next tie point
        tiepoint_distance = self.get_tiepoint_distance_from_l2(l2, footprint_size)

        # Get indices
        invalid_indices = np.where(tiepoint_distance > distance_threshold)[0]

        # Only remove sla values at the edges (if edges_only:True)
        if edges_only:
            lead_indices = l2.surface_type.lead.indices
            before_first_lead = invalid_indices < lead_indices[0]
            after_last_lead = invalid_indices > lead_indices[-1]
            edge_condition = np.logical_or(before_first_lead, after_last_lead)
            invalid_indices = invalid_indices[np.where(edge_condition)[0]]

        # Create and return mask
        mask = np.full(l2.n_records, False)
        mask[invalid_indices] = True
        return mask

    def get_tiepoint_distance(self, is_tiepoint):
        """
        Calculates the distance to the next tie point in array entries
        :param is_tiepoint: boolean array
        :return:
        """
        distance_forward = self.get_tiepoints_oneway_distance(is_tiepoint)
        distance_reverse = self.get_tiepoints_oneway_distance(is_tiepoint, reverse=True)
        return np.minimum(distance_forward, distance_reverse)

    @staticmethod
    def marine_segment_filter(l2, minimum_lead_number, footprint_size):
        """
        Check all sections divided by land masses for reliable information content.
        Specifically, each marine segment between two land masses must have a minimum
        number of leads
        :param l2:
        :param minimum_lead_number:
        :param footprint_size:
        :return: mask: True: To be masked, False: Valid SLA
        """

        # Create a mask (all valid by default)
        mask = np.full(l2.n_records, False)

        # Find sea ice clusters
        land = l2.surface_type.land

        # No land -> nothing to do
        if land.num == 0:
            return mask

        # Get indices for land sections
        lead_flag = l2.surface_type.lead.flag
        land_flag = land.flag.astype(int)
        land_start = np.where(np.ediff1d(land_flag) > 0)[0]
        land_stop = np.where(np.ediff1d(land_flag) < 0)[0]

        # It is assumed here, that the l1b orbit segment never starts
        # or end with land. Thus the number of land start and land stop
        # events need to be identical.
        if len(land_start) != len(land_stop):
            msg = "l2 segments either starts or ends with land. SLA marine segment will not perform properly."
            logger.error(msg)
            return mask

        # Add artificial large land sections on beginning and end of profile
        n_marine_segments = len(land_start) + 1
        n = l2.n_records
        land_start = np.concatenate(([-1000], land_start, [n-1]))
        land_stop = np.concatenate(([-1], land_stop, [n+1000]))

        # Loop over marine segments and collect information
        # TODO: The marine segment list does not to be kept
        marine_segments = []
        section_prop = {"i0": 0.0, "i1": 0.0,
                        "width": 0.0, "n_tiepoints": 0,
                        "land_before": (9999.0, 0),
                        "land_after": (9999.0, 0)}
        for i in np.arange(n_marine_segments):

            marine_segment = section_prop.copy()

            # Get the start stop indices for marine section
            i0 = land_stop[i]+1
            i1 = land_start[i+1]
            marine_segment["i0"] = i0
            marine_segment["i1"] = i1
            marine_segment["width"] = (i1-i0) * footprint_size

            # get the number of leads
            marine_section_indices = np.arange(i0, i1+1)
            n_tiepoints = np.where(lead_flag[marine_section_indices])[0].size
            marine_segment["n_tiepoints"] = n_tiepoints

            if marine_segment["n_tiepoints"] < minimum_lead_number:
                mask[marine_section_indices] = True

            marine_segments.append(marine_segment)

        return mask

    @staticmethod
    def get_filter_width(smooth_filter_width_m, smooth_filter_width_footprint_size):
        """
        Compute the filter width in points
        :param smooth_filter_width_m:
        :param smooth_filter_width_footprint_size:
        :return:
        """
        filter_width = smooth_filter_width_m / smooth_filter_width_footprint_size
        # Make sure filter width is odd integer
        filter_width = np.floor(filter_width) // 2 * 2 + 1
        filter_width = filter_width.astype(int)
        return filter_width

    @staticmethod
    def apply_surface_type_masks(sla, sla_unc, l2, surface_types):
        """
        Remove sla and sla uncertainty values for a set surface types
        (Names must match the surface types name definitions in the l2 data containers)
        :param sla:
        :param sla_unc:
        :param l2:
        :param surface_types:
        :return:
        """
        # Loop over all surface types and modify array in place
        for surface_type in surface_types:
            flag = l2.surface_type.get_by_name(surface_type)
            sla[flag.indices] = np.nan
            sla_unc[flag.indices] = np.nan
        return sla, sla_unc

    @staticmethod
    def get_tiepoints_oneway_distance(a, reverse=False):
        """ loops through array and determines distance to latest flag=true """
        n = len(a)
        distance = np.full(a.shape, n + 1, dtype=np.int32)
        if reverse:
            a = a[::-1]
        dist = n
        for i in np.arange(n):
            if a[i]:
                dist = 0
            elif dist == n:
                pass
            else:
                dist += 1
            distance[i] = dist
        if reverse:
            distance = distance[::-1]
        return distance


class SLAGaussianProcess(Level2ProcessorStep, SLABaseFunctionality):
    """
    Use gaussian processes of the scikit-learn module to predict optimal sla from of ssh tiepoints
    (with various filter options similar to SLASmoothedLinear).
    This class will compute the sea level anomaly (sla)
    """

    def __init__(self, *args, **kwargs):
        """
        Init the class. Options will be passed to parent class
        (pysiral.l2proc.procsteps.Level2ProcessorStep)
        :param args:
        :param kwargs:
        """

        # Init both base classes
        Level2ProcessorStep.__init__(self, *args, **kwargs)
        SLABaseFunctionality.__init__(self)

    def execute_procstep(self, l1b, l2):
        """
        Mandatory Level-2 processor method that will execute the processing step
        and modify the L2 data object in-place.
        This method will interpolate ssh tiepoints given by lead (+ ocean) elevations
        and smooth the result. Filter options are available to filter unreasonable
        sla values.
        :param l1b:
        :param l2:
        :return:
        """

        # Step 1: Get a list of valid SSH tie points
        # This method will return a list of indices for all SSH observations
        # with an optional pre-filtering step
        filter_max_mss_offset_m = self.cfg.options.get("filter_max_mss_offset_m", None)
        use_ocean_wfm = self.cfg.options.get("use_ocean_wfm", False)
        ssh_tiepoint_indices = self.get_ssh_tiepoints_indices(l2, filter_max_mss_offset_m, use_ocean_wfm)

        # Verification that there is any ssh tie points
        # -> Will return all NaN sla if not
        if len(ssh_tiepoint_indices) == 0:
            all_nans = np.full(l2.n_records, np.nan)
            l2.sla.set_value(all_nans)
            l2.sla.set_uncertainty(all_nans)
            error_status = np.isnan(l2.sla[:])
            return error_status

        # Step 2: A linear interpolation between lead elevations
        # -> will add properties `sla_raw`, `ssh_tiepoints` and `sla` to the instance
        matern_kernel = self.cfg.options.get("matern_kernel", None)
        white_noise_kernel = self.cfg.options.get("white_noise_kernel", None)
        sla, sla_unc = self.sla_from_gaussian_process(l2, ssh_tiepoint_indices, matern_kernel, white_noise_kernel)

        # Step 3: Apply sea-ice and land masks
        surface_types = self.cfg.options.get("surface_types_masks", [])
        sla, sla_unc = self.apply_surface_type_masks(sla, sla_unc, l2, surface_types)

        # import matplotlib.pyplot as plt
        # x = np.arange(l2.n_records)
        # sla_raw = l2.elev[ssh_tiepoint_indices] - l2.mss[ssh_tiepoint_indices]
        # plt.figure(figsize=(10, 8))
        # plt.scatter(x[ssh_tiepoint_indices], sla_raw, zorder=20)
        # plt.plot(x, sla, color="red", lw=2, zorder=50)
        # plt.fill_between(x, sla-sla_unc, sla+sla_unc, zorder=10)
        # plt.show()
        # breakpoint()

        # Step 4: Modify the Level-2 data container with the result in-place
        l2.sla.set_value(sla)
        l2.sla.set_uncertainty(sla_unc)

        # Return the error status
        error_status = np.isnan(l2.sla[:])
        return error_status

    @staticmethod
    def sla_from_gaussian_process(l2, ssh_tiepoint_indices, matern_kernel=None, white_noise_kernel=None):
        """
        Compute sea level anomaly be fitting lead tie points with a gaussian process. This method uses
        an optimization process based on the assumption
        :param l2:
        :param ssh_tiepoint_indices:
        :param matern_kernel:
        :param white_noise_kernel:
        :return:
        """

        # Step 1: Get the observed (noisy) sea surface elevations
        sla_raw = l2.elev[ssh_tiepoint_indices] - l2.mss[ssh_tiepoint_indices]
        x = np.arange(l2.n_records)
        y = np.array(sla_raw)

        # Step 2: Remove the mean value
        # -> SLA prediction will converge against mean SLA in the absence of
        #    ssh tie points
        mean_sla = float(np.nanmean(sla_raw))
        y -= mean_sla

        # Step 3: Prepare the input array for fitting
        x_fit = x[ssh_tiepoint_indices].reshape(-1, 1)
        y_fit = y.reshape(-1, 1)

        # Step 4: Establish the fitting kernel
        # The assumption here is that the covariance decreases with distance (Matern kernel) and
        # that the data is noisy (white noise kernel)
        if matern_kernel is None:
            logger.warning("SLAGaussianProcess: No input for matern kernel")
            matern_kernel = dict()
        if white_noise_kernel is None:
            logger.warning("SLAGaussianProcess: No input for white noise kernel")
            white_noise_kernel = dict()
        kernel = Matern(**matern_kernel) + WhiteKernel(**white_noise_kernel)

        # Step 5: Execute the Gaussian Process Regressor
        gp = gaussian_process.GaussianProcessRegressor(kernel=kernel)
        gp.fit(x_fit, y_fit)

        # Step 6: Predict sla for the entire track and re-add mean value.
        # The uncertainty value is also output of the prediction
        x_pred = x.reshape(-1, 1)
        sla, sla_unc = gp.predict(x_pred, return_std=True)
        sla = sla.squeeze() + mean_sla

        # Return the two parameters
        return sla, sla_unc

    @property
    def l2_input_vars(self):
        """
        Mandatory property for Level2ProcessorStep children
        :return: list (str)
        """
        return ["surface_type", "elev", "mss"]

    @property
    def l2_output_vars(self):
        """
        Mandatory property for Level2ProcessorStep children
        :return: list (str)
        """
        return ["sla"]

    @property
    def error_bit(self):
        return self.error_flag_bit_dict["sla"]


class SLASmoothedLinear(Level2ProcessorStep, SLABaseFunctionality):
    """
    Default implemetation of a smoothed interpolation of ssh tiepoints (with various filter options).
    This class will compute the sea level anomaly (sla)
    """

    def __init__(self, *args, **kwargs):
        """
        Init the class. Options will be passed to parent class
        (pysiral.l2proc.procsteps.Level2ProcessorStep)
        :param args:
        :param kwargs:
        """
        Level2ProcessorStep.__init__(self, *args, **kwargs)
        SLABaseFunctionality.__init__(self)

    def execute_procstep(self, l1b, l2):
        """
        Mandatory Level-2 processor method that will execute the processing step
        and modify the L2 data object in-place.
        This method will interpolate ssh tiepoints given by lead (+ ocean) elevations
        and smooth the result. Filter options are available to filter unreasonable
        sla values.
        :param l1b:
        :param l2:
        :return:
        """

        # Step 1: Get a list of valid SSH tie points
        # This method will return a list of indices for all SSH observations
        # with an optional pre-filtering step
        filter_max_mss_offset_m = self.cfg.options.get("filter_max_mss_offset_m", None)
        use_ocean_wfm = self.cfg.options.get("use_ocean_wfm", False)
        ssh_tiepoint_indices = self.get_ssh_tiepoints_indices(l2, filter_max_mss_offset_m, use_ocean_wfm)

        # Verification that there is any ssh tie points
        # -> Will return all NaN sla if not
        if len(ssh_tiepoint_indices) == 0:
            all_nans = np.full(l2.n_records, np.nan)
            l2.sla.set_value(all_nans)
            l2.sla.set_uncertainty(all_nans)
            error_status = np.isnan(l2.sla[:])
            return error_status

        # Step 2: Calculate the SLA by
        smooth_filter_width_m = self.cfg.options.get("smooth_filter_width_m", np.nan)
        footprint_size = self.cfg.options.get("smooth_filter_width_footprint_size", np.nan)
        filter_width = self.get_filter_width(smooth_filter_width_m, footprint_size)
        sla = self.smoothed_linear_interpolation_between_tiepoints(l2, ssh_tiepoint_indices, filter_width)

        # Step 3: Compute sea level anomaly uncertainty
        max_distance = self.cfg.options.get("uncertainty_tiepoints_distance_max", np.nan)
        sla_unc_min = self.cfg.options.get("uncertainty_minimum", np.nan)
        sla_unc_max = self.cfg.options.get("uncertainty_maximum", np.nan)
        sla_unc = self.calculate_sla_uncertainty(l2, max_distance, sla_unc_min, sla_unc_max, footprint_size)

        # Step 4 (optional): Filter small marine segments surrounded by land
        # Note: This intends to remove small segments in fjords/channels for which
        #       the SLA computation is very likely not trustworthy
        mask = np.full(l2.n_records, False)
        if "marine_segment_filter" in self.cfg.options:
            minimum_lead_number = self.cfg.options.marine_segment_filter.get("minimum_lead_number", np.nan)
            filter_mask = self.marine_segment_filter(l2, minimum_lead_number, footprint_size)
            mask = np.logical_or(mask, filter_mask)

        # Step 5 (optional): Filter SLA segments that are far away from the next SSH tie point
        if "tiepoint_maxdist_filter" in self.cfg.options:
            is_tiepoint = np.full(l2.n_records, False)
            is_tiepoint[ssh_tiepoint_indices] = True
            distance_threshold = self.cfg.options.tiepoint_maxdist_filter.get("maximum_distance_to_tiepoint", np.nan)
            edges_only = self.cfg.options.tiepoint_maxdist_filter.get("maximum_distance_to_tiepoint", False)
            filter_mask = self.tiepoint_maxdist_filter(l2, edges_only, distance_threshold, footprint_size)
            mask = np.logical_or(mask, filter_mask)

        # Step 6: Apply filter (if any)
        if len(np.where(mask)) > 0:
            sla[mask] = np.nan
            sla_unc[mask] = np.nan

        # Step 7: Modify the Level-2 data container with the result in-place
        l2.sla.set_value(sla)
        l2.sla.set_uncertainty(sla_unc)

        # Return the error status
        error_status = np.isnan(l2.sla[:])
        return error_status

    @staticmethod
    def smoothed_linear_interpolation_between_tiepoints(l2, ssh_tiepoint_indices, filter_width):
        """
        The main SLA computation method in this class
        :param l2: Level-2 data container
        :param ssh_tiepoint_indices:
        :param filter_width:
        :return: None
        """

        # Step 1: Get the observed (noisy) sea surface elevations
        sla_raw = np.full(l2.n_records, np.nan)
        sla_raw[ssh_tiepoint_indices] = l2.elev[ssh_tiepoint_indices] - l2.mss[ssh_tiepoint_indices]
        non_tiepoints = np.isnan(sla_raw)

        # Step 2: Create a filtered version of the raw SLA, but don't interpolate yet
        # Use python implementation of IDL SMOOTH:
        # idl_smooth(x, w) equivalent to SMOOTH(x, w, /edge_truncate, /nan)
        sla_filter1 = idl_smooth(sla_raw, filter_width)
        sla_filter1[non_tiepoints] = np.nan

        # Step 3: Fill nans with linear interpolation and constant values at borders
        # python: fill_nan(x) = IDL: FILL_NAN(x, /NEIGHBOUR)
        sla_filter2 = fill_nan(sla_filter1)

        # Step 4: The sea level anomaly is the smoothed version
        # of the gap filled sla
        sla = idl_smooth(sla_filter2, filter_width)

        # All done, return value
        return sla

    def calculate_sla_uncertainty(self, l2, max_distance, sla_unc_min, sla_unc_max,
                                  smooth_filter_width_footprint_size):
        """
        Components that add to sea surface anomaly uncertainty
            - mss uncertainty (if known)
            - uncertainty of lead elevations
            - distance to next lead tiepoint
        :param l2:
        :param max_distance:
        :param sla_unc_min:
        :param sla_unc_max:
        :param smooth_filter_width_footprint_size:
        :return:
        """

        # get tie point distance
        tiepoint_distance = self.get_tiepoint_distance_from_l2(l2, smooth_filter_width_footprint_size)

        # Compute the influence of distance to next tie points
        # in the range of 0: minimum influence to 1: maximum influence
        # It is assumed that the uncertainty has a quadratic dependence
        # on tie point distance
        tiepoint_distance_scalefact = tiepoint_distance / max_distance
        above_distance_limit = np.where(tiepoint_distance_scalefact > 1.)[0]
        tiepoint_distance_scalefact[above_distance_limit] = 1.
        tiepoint_distance_scalefact = tiepoint_distance_scalefact**2.

        # Compute the sla uncertainty based on a min/max approach scaled by factor
        sla_unc_range = sla_unc_max - sla_unc_min
        sla_unc = sla_unc_min + sla_unc_range * tiepoint_distance_scalefact

        # Return uncertainty value
        return sla_unc

    @property
    def l2_input_vars(self):
        """
        Mandatory property for Level2ProcessorStep children
        :return: list (str)
        """
        return ["surface_type", "elev", "mss"]

    @property
    def l2_output_vars(self):
        """
        Mandatory property for Level2ProcessorStep children
        :return: list (str)
        """
        return ["sla"]

    @property
    def error_bit(self):
        return self.error_flag_bit_dict["sla"]

class SLARaw(Level2ProcessorStep, SLABaseFunctionality):
    """
    Get the raw SLA.
    This class will compute the sea level anomaly (sla)
    :sectionauthor: D. J. Brockley (UCL)
    """

    def __init__(self, *args, **kwargs):
        """
        Init the class. Options will be passed to parent class
        (pysiral.l2proc.procsteps.Level2ProcessorStep)
        :param args:
        :param kwargs:
        """

        # Init both base classes
        Level2ProcessorStep.__init__(self, *args, **kwargs)
        SLABaseFunctionality.__init__(self)

    def execute_procstep(self, l1b, l2):
        """
        Mandatory Level-2 processor method that will execute the processing step
        and modify the L2 data object in-place.
        This method will extracts raw SLA measurements by computing elev-mss
        at lead (+ ocean) locations.
        :param l1b:
        :param l2:
        :return:
        """

        # Step 1: Get a list of valid SSH tie points
        # This method will return a list of indices for all SSH observations
        # with an optional pre-filtering step
        filter_max_mss_offset_m = self.cfg.options.get("filter_max_mss_offset_m", None)
        use_ocean_wfm = self.cfg.options.get("use_ocean_wfm", False)
        ssh_tiepoint_indices = self.get_ssh_tiepoints_indices(l2, filter_max_mss_offset_m, use_ocean_wfm)

        # Verification that there is any ssh tie points
        # -> Will return all NaN sla if not
        if len(ssh_tiepoint_indices) == 0:
            all_nans = np.full(l2.n_records, np.nan)
            l2.sla_raw.set_value(all_nans)
            l2.sla_raw.set_uncertainty(all_nans)
            error_status = np.isnan(l2.sla_raw[:])
            return error_status

        # Step 2: Get sla = elev - mss
        sla_raw, sla_raw_unc = self.sla_from_raw_process(l2, ssh_tiepoint_indices)

        # Step 3: Apply sea-ice and land masks
        surface_types = self.cfg.options.get("surface_types_masks", [])
        sla_raw, sla_raw_unc = self.apply_surface_type_masks(sla_raw, sla_raw_unc, l2, surface_types)

        # import matplotlib.pyplot as plt
        # x = np.arange(l2.n_records)
        # sla_raw = l2.elev[ssh_tiepoint_indices] - l2.mss[ssh_tiepoint_indices]
        # plt.figure(figsize=(10, 8))
        # plt.scatter(x[ssh_tiepoint_indices], sla_raw, zorder=20)
        # plt.plot(x, sla, color="red", lw=2, zorder=50)
        # plt.fill_between(x, sla-sla_unc, sla+sla_unc, zorder=10)
        # plt.show()
        # breakpoint()

        # Step 4: Modify the Level-2 data container with the result in-place
<<<<<<< HEAD
        l2.sla_raw.set_value(sla)
        l2.sla_raw.set_uncertainty(sla_unc)

        # Return the error status
        error_status = np.isnan(l2.sla[:])
=======
        l2.sla_raw.set_value(sla_raw)
        l2.sla_raw.set_uncertainty(sla_raw_unc)

        # Return the error status
        error_status = np.isnan(l2.sla_raw[:])
>>>>>>> 9c41810f
        return error_status

    @staticmethod
    def sla_from_raw_process(l2, ssh_tiepoint_indices):
        """
        Compute sea level anomaly
        :param l2:
        :param ssh_tiepoint_indices:
        :return:
        """

        # Step 1: Get the observed (noisy) sea surface elevations
        sla_raw = np.full(l2.n_records, np.nan)
        sla_raw[ssh_tiepoint_indices] = l2.elev[ssh_tiepoint_indices] - l2.mss[ssh_tiepoint_indices]
        # FIXME Need an actual error estimate, but how?
        sla_unc = np.zeros(sla_raw.shape)

        # Return the two parameters
        return sla_raw, sla_unc

    @property
    def l2_input_vars(self):
        """
        Mandatory property for Level2ProcessorStep children
        :return: list (str)
        """
        return ["surface_type", "elev", "mss"]

    @property
    def l2_output_vars(self):
        """
        Mandatory property for Level2ProcessorStep children
        :return: list (str)
        """
        return ["sla"]

    @property
    def error_bit(self):
        return self.error_flag_bit_dict["sla"]<|MERGE_RESOLUTION|>--- conflicted
+++ resolved
@@ -648,19 +648,11 @@
         # breakpoint()
 
         # Step 4: Modify the Level-2 data container with the result in-place
-<<<<<<< HEAD
-        l2.sla_raw.set_value(sla)
-        l2.sla_raw.set_uncertainty(sla_unc)
-
-        # Return the error status
-        error_status = np.isnan(l2.sla[:])
-=======
         l2.sla_raw.set_value(sla_raw)
         l2.sla_raw.set_uncertainty(sla_raw_unc)
 
         # Return the error status
         error_status = np.isnan(l2.sla_raw[:])
->>>>>>> 9c41810f
         return error_status
 
     @staticmethod
