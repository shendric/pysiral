--- conflicted
+++ resolved
@@ -24,14 +24,6 @@
 
     def __init__(self):
         self._parameters = {}
-<<<<<<< HEAD
-
-    def add_parameter(self, parameter, parameter_name):
-        if self.n_parameters != 0:
-            if parameter.shape != self.shape:
-                raise ValueError(f"Invalid dimension: {parameter.shape} for {parameter_name} [{self.shape}]")
-        self._parameters[parameter_name] = parameter
-=======
 
     def add_parameter(self, parameter: np.ndarray, parameter_name: str) -> None:
         if self.n_parameters != 0:
@@ -44,7 +36,6 @@
         if parameter is None and raise_on_error:
             raise ValueError(f"No such parameter: {parameter_name}")
         return parameter
->>>>>>> 09274c46
 
     def __getattr__(self, item):
         """
@@ -58,17 +49,6 @@
             raise AttributeError()
 
     @property
-<<<<<<< HEAD
-    def n_parameters(self):
-        return len(self.parameter_list)
-
-    @property
-    def parameter_list(self):
-        return list(self._parameters.keys())
-
-    @property
-    def shape(self):
-=======
     def n_parameters(self) -> int:
         return len(self.parameter_list)
 
@@ -78,7 +58,6 @@
 
     @property
     def shape(self) -> Union[int, Tuple]:
->>>>>>> 09274c46
         if self.n_parameters == 0:
             return ()
         shape = list(set([p.shape for p in self._parameters.values()]))
